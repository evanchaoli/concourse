module TopBar.TopBar exposing
    ( Flags
    , handleCallback
    , handleDelivery
    , init
    , queryStringFromSearch
    , searchInputId
    , update
    , view
    )

import Array
import Concourse
import Dashboard.Group.Models exposing (Group)
import Dict
<<<<<<< HEAD
=======
import EffectTransformer exposing (ET)
>>>>>>> ab1c8c6f
import Html exposing (Html)
import Html.Attributes as HA
    exposing
        ( attribute
        , class
        , href
        , id
        , placeholder
        , src
        , style
        , type_
        , value
        )
import Html.Events exposing (..)
import Http
import Keycodes
<<<<<<< HEAD
import Login
=======
>>>>>>> ab1c8c6f
import Message.Callback exposing (Callback(..))
import Message.Effects exposing (Effect(..))
import Message.Message exposing (Hoverable(..), Message(..))
import Message.Subscription exposing (Delivery(..))
<<<<<<< HEAD
import PauseToggle
=======
>>>>>>> ab1c8c6f
import QueryString
import Routes
import ScreenSize exposing (ScreenSize(..))
import TopBar.Model
    exposing
        ( Dropdown(..)
        , MiddleSection(..)
        , Model
        , PipelineState
        , isPaused
        , middleSection
        )
import TopBar.Styles as Styles
import UserState exposing (UserState(..))
import Window


searchInputId : String
searchInputId =
    "search-input-field"


type alias Flags =
    { route : Routes.Route }


init : Flags -> ( Model {}, List Effect )
init { route } =
    ( { isUserMenuExpanded = False
      , isPinMenuExpanded = False
      , route = route
      , groups = []
      , dropdown = Hidden
      , screenSize = Desktop
      , shiftDown = False
      }
    , [ GetScreenSize ]
    )


queryStringFromSearch : String -> String
queryStringFromSearch query =
    case query of
        "" ->
            QueryString.render QueryString.empty

        query ->
            QueryString.render <|
                QueryString.add "search" query QueryString.empty


handleCallback : Callback -> ET (Model r)
handleCallback callback ( model, effects ) =
    case callback of
        LoggedOut (Ok ()) ->
            let
                redirectUrl =
                    Routes.dashboardRoute (model.route == Routes.Dashboard Routes.HighDensity)
            in
            ( { model | isUserMenuExpanded = False }
            , effects ++ [ NavigateTo <| Routes.toString redirectUrl ]
            )

        LoggedOut (Err err) ->
            flip always (Debug.log "failed to log out" err) <|
                ( model, effects )

        ScreenResized size ->
            ( screenResize size model, effects )

        _ ->
            ( model, effects )


arrowUp : List a -> Dropdown -> Dropdown
arrowUp options dropdown =
    case dropdown of
        Shown { selectedIdx } ->
            case selectedIdx of
                Nothing ->
                    let
                        lastItem =
                            List.length options - 1
                    in
                    Shown { selectedIdx = Just lastItem }

                Just selectedIdx ->
                    let
                        newSelection =
                            (selectedIdx - 1) % List.length options
                    in
                    Shown { selectedIdx = Just newSelection }

        Hidden ->
            Hidden


arrowDown : List a -> Dropdown -> Dropdown
arrowDown options dropdown =
    case dropdown of
        Shown { selectedIdx } ->
            case selectedIdx of
                Nothing ->
                    Shown { selectedIdx = Just 0 }

                Just selectedIdx ->
                    let
                        newSelection =
                            (selectedIdx + 1) % List.length options
                    in
                    Shown { selectedIdx = Just newSelection }

        Hidden ->
            Hidden


handleDelivery : Delivery -> ET (Model r)
handleDelivery delivery ( model, effects ) =
    case delivery of
        KeyUp keyCode ->
            if keyCode == Keycodes.shift then
                ( { model | shiftDown = False }, effects )

            else
                ( model, effects )

        KeyDown keyCode ->
            if keyCode == Keycodes.shift then
                ( { model | shiftDown = True }, effects )

            else
                let
                    options =
                        dropdownOptions model
                in
                case keyCode of
                    -- up arrow
                    38 ->
                        case middleSection model of
                            SearchBar ->
                                ( { model
                                    | dropdown =
                                        arrowUp options model.dropdown
                                  }
                                , effects
                                )

                            _ ->
                                ( model, effects )

                    -- down arrow
                    40 ->
                        case middleSection model of
                            SearchBar ->
                                ( { model
                                    | dropdown =
                                        arrowDown options model.dropdown
                                  }
                                , effects
                                )

                            _ ->
                                ( model, effects )

                    -- enter key
                    13 ->
                        case middleSection model of
                            SearchBar ->
                                case model.dropdown of
                                    Shown { selectedIdx } ->
                                        case selectedIdx of
                                            Nothing ->
                                                ( model, effects )

                                            Just selectedIdx ->
                                                let
                                                    options =
                                                        Array.fromList (dropdownOptions model)

                                                    selectedItem =
                                                        Array.get selectedIdx options
                                                            |> Maybe.withDefault (Routes.extractQuery model.route)
                                                in
                                                ( { model
                                                    | dropdown = Shown { selectedIdx = Nothing }
                                                    , route = Routes.Dashboard (Routes.Normal (Just selectedItem))
                                                  }
                                                , [ ModifyUrl <|
                                                        queryStringFromSearch
                                                            selectedItem
                                                  ]
                                                )

                                    _ ->
                                        ( model, effects )

                            _ ->
                                ( model, effects )

                    -- escape key
                    27 ->
                        ( model, effects ++ [ Blur searchInputId ] )

                    -- '/'
                    191 ->
                        ( model
                        , if model.shiftDown then
                            effects

                          else
                            effects ++ [ Focus searchInputId ]
                        )

                    -- any other keycode
                    _ ->
                        ( model, effects )

        WindowResized size ->
            ( screenResize size model, effects )

        _ ->
            ( model, effects )


<<<<<<< HEAD
update : Message -> ( Model r, List Effect ) -> ( Model r, List Effect )
=======
update : Message -> ET (Model r)
>>>>>>> ab1c8c6f
update msg ( model, effects ) =
    case msg of
        FilterMsg query ->
            ( { model | route = Routes.Dashboard (Routes.Normal (Just query)) }
            , effects
                ++ [ Focus searchInputId
                   , ModifyUrl (queryStringFromSearch query)
                   ]
            )

        GoToRoute route ->
            ( model, effects ++ [ NavigateTo (Routes.toString route) ] )

        LogIn ->
            ( model, effects ++ [ RedirectToLogin ] )

        LogOut ->
            ( model, effects ++ [ SendLogOutRequest ] )

        ToggleUserMenu ->
            ( { model | isUserMenuExpanded = not model.isUserMenuExpanded }, effects )

        Hover (Just PinIcon) ->
            ( { model | isPinMenuExpanded = True }, effects )
<<<<<<< HEAD
=======

        Hover Nothing ->
            ( { model | isPinMenuExpanded = False }, effects )
>>>>>>> ab1c8c6f

        Hover Nothing ->
            ( { model | isPinMenuExpanded = False }, effects )

        TogglePipelinePaused _ _ ->
            ( model, effects )

        FocusMsg ->
            let
                newModel =
                    case middleSection model of
                        SearchBar ->
                            { model | dropdown = Shown { selectedIdx = Nothing } }

                        _ ->
                            model
            in
            ( newModel, effects )

        BlurMsg ->
            let
                newModel =
                    case middleSection model of
                        SearchBar ->
                            { model | dropdown = Hidden }

                        _ ->
                            model
            in
            ( newModel, effects )

        ShowSearchInput ->
            showSearchInput ( model, effects )

        _ ->
            ( model, effects )

        _ ->
            ( model, effects )


screenResize : Window.Size -> Model r -> Model r
screenResize size model =
    let
        newSize =
            ScreenSize.fromWindowSize size

        newModel =
            { model | screenSize = newSize }
    in
    case middleSection model of
        Breadcrumbs r ->
            newModel

        Empty ->
            newModel

        SearchBar ->
            newModel

        MinifiedSearch ->
            case newSize of
                ScreenSize.Desktop ->
                    { newModel | dropdown = Hidden }

                ScreenSize.BigDesktop ->
                    { newModel | dropdown = Hidden }

                ScreenSize.Mobile ->
                    newModel


showSearchInput : ET (Model r)
showSearchInput ( model, effects ) =
    let
        newModel =
            { model | dropdown = Shown { selectedIdx = Nothing } }
    in
    case middleSection model of
        MinifiedSearch ->
            ( newModel, effects ++ [ Focus searchInputId ] )

        SearchBar ->
            ( model, effects )

        Empty ->
            Debug.log "attempting to show search input when search is gone"
                ( model, effects )

        Breadcrumbs _ ->
            Debug.log "attempting to show search input on a breadcrumbs page"
                ( model, effects )


<<<<<<< HEAD
view : UserState -> Maybe PipelineState -> Model r -> Html Message
=======
view : UserState -> PipelineState -> Model r -> Html Message
>>>>>>> ab1c8c6f
view userState pipelineState model =
    Html.div
        [ id "top-bar-app"
        , style <| Styles.topBar <| isPaused pipelineState
        ]
        [ viewConcourseLogo
        , viewMiddleSection model
        , viewPin pipelineState model
        , viewPauseToggle userState pipelineState
        , Login.view userState model (isPaused pipelineState)
        ]


<<<<<<< HEAD
viewPauseToggle : UserState -> Maybe PipelineState -> Html Message
viewPauseToggle userState pipelineState =
=======
viewPauseToggle : PipelineState -> List (Html Message)
viewPauseToggle pipelineState =
>>>>>>> ab1c8c6f
    case pipelineState of
        Just ({ isPaused } as ps) ->
            Html.div
                [ id "top-bar-pause-toggle"
                , style <| Styles.pauseToggle isPaused
                ]
                [ PauseToggle.view "17px" userState ps ]

        Nothing ->
            Html.text ""


viewLogin : UserState -> Model r -> Bool -> List (Html Message)
viewLogin userState model isPaused =
    if showLogin model then
        [ Html.div [ id "login-component", style Styles.loginComponent ] <|
            viewLoginState userState model.isUserMenuExpanded isPaused
        ]

    else
        []


showLogin : Model r -> Bool
showLogin model =
    model.screenSize /= Mobile || middleSection model /= SearchBar


viewLoginState : UserState -> Bool -> Bool -> List (Html Message)
viewLoginState userState isUserMenuExpanded isPaused =
    case userState of
        UserStateUnknown ->
            []

        UserStateLoggedOut ->
            [ Html.div
                [ href "/sky/login"
                , HA.attribute "aria-label" "Log In"
                , id "login-container"
                , onClick LogIn
                , style (Styles.loginContainer isPaused)
                ]
                [ Html.div [ style Styles.loginItem, id "login-item" ] [ Html.a [ href "/sky/login" ] [ Html.text "login" ] ] ]
            ]

        UserStateLoggedIn user ->
            [ Html.div
                [ id "login-container"
                , onClick ToggleUserMenu
                , style (Styles.loginContainer isPaused)
                ]
                [ Html.div [ id "user-id", style Styles.loginItem ]
                    ([ Html.div [ style Styles.loginText ] [ Html.text (userDisplayName user) ] ]
                        ++ (if isUserMenuExpanded then
                                [ Html.div [ id "logout-button", style Styles.logoutButton, onClick LogOut ] [ Html.text "logout" ] ]

                            else
                                []
                           )
                    )
                ]
            ]


userDisplayName : Concourse.User -> String
userDisplayName user =
    Maybe.withDefault user.id <|
        List.head <|
            List.filter (not << String.isEmpty) [ user.userName, user.name, user.email ]


<<<<<<< HEAD
viewMiddleSection : Model r -> Html Message
=======
viewMiddleSection : Model r -> List (Html Message)
>>>>>>> ab1c8c6f
viewMiddleSection model =
    case middleSection model of
        Empty ->
            Html.text ""

        MinifiedSearch ->
            Html.div
                [ style <| Styles.showSearchContainer model ]
                [ Html.a
                    [ id "show-search-button"
                    , onClick ShowSearchInput
                    , style Styles.searchButton
                    ]
                    []
                ]

        SearchBar ->
            viewSearch model

        Breadcrumbs r ->
            Html.div
                [ id "breadcrumbs", style Styles.breadcrumbContainer ]
                (viewBreadcrumbs r)


viewSearch :
    { a
        | screenSize : ScreenSize
        , route : Routes.Route
        , dropdown : Dropdown
        , groups : List Group
    }
<<<<<<< HEAD
    -> Html Message
=======
    -> List (Html Message)
>>>>>>> ab1c8c6f
viewSearch ({ screenSize, route } as params) =
    let
        query =
            Routes.extractQuery route
    in
    Html.div
        [ id "search-container"
        , style (Styles.searchContainer screenSize)
        ]
        ([ Html.input
            [ id searchInputId
            , style (Styles.searchInput screenSize)
            , placeholder "search"
            , attribute "autocomplete" "off"
            , value query
            , onFocus FocusMsg
            , onBlur BlurMsg
            , onInput FilterMsg
            ]
            []
         , Html.div
            [ id "search-clear"
            , onClick (FilterMsg "")
            , style (Styles.searchClearButton (String.length query > 0))
            ]
            []
         ]
            ++ viewDropdownItems params
        )


viewDropdownItems :
    { a
        | route : Routes.Route
        , dropdown : Dropdown
        , groups : List Group
        , screenSize : ScreenSize
    }
    -> List (Html Message)
viewDropdownItems ({ dropdown, screenSize } as model) =
    case dropdown of
        Hidden ->
            []

        Shown { selectedIdx } ->
            let
                dropdownItem : Int -> String -> Html Message
                dropdownItem idx text =
                    Html.li
                        [ onMouseDown (FilterMsg text)
                        , style (Styles.dropdownItem (Just idx == selectedIdx))
                        ]
                        [ Html.text text ]
            in
            [ Html.ul
                [ id "search-dropdown"
                , style (Styles.dropdownContainer screenSize)
                ]
                (List.indexedMap dropdownItem (dropdownOptions model))
            ]


<<<<<<< HEAD
viewConcourseLogo : Html Message
=======
viewConcourseLogo : List (Html Message)
>>>>>>> ab1c8c6f
viewConcourseLogo =
    Html.a [ style Styles.concourseLogo, href "/" ] []


viewBreadcrumbs : Routes.Route -> List (Html Message)
viewBreadcrumbs route =
    case route of
        Routes.Pipeline { id } ->
            [ viewPipelineBreadcrumb { teamName = id.teamName, pipelineName = id.pipelineName } ]

        Routes.Build { id } ->
            [ viewPipelineBreadcrumb { teamName = id.teamName, pipelineName = id.pipelineName }
            , viewBreadcrumbSeparator
            , viewJobBreadcrumb id.jobName
            ]

        Routes.Resource { id } ->
            [ viewPipelineBreadcrumb { teamName = id.teamName, pipelineName = id.pipelineName }
            , viewBreadcrumbSeparator
            , viewResourceBreadcrumb id.resourceName
            ]

        Routes.Job { id } ->
            [ viewPipelineBreadcrumb { teamName = id.teamName, pipelineName = id.pipelineName }
            , viewBreadcrumbSeparator
            , viewJobBreadcrumb id.jobName
            ]

        _ ->
            []


breadcrumbComponent : String -> String -> List (Html Message)
breadcrumbComponent componentType name =
    [ Html.div
        [ style (Styles.breadcrumbComponent componentType) ]
        []
    , Html.text <| decodeName name
    ]


viewBreadcrumbSeparator : Html Message
viewBreadcrumbSeparator =
    Html.li
        [ class "breadcrumb-separator", style <| Styles.breadcrumbItem False ]
        [ Html.text "/" ]


viewPipelineBreadcrumb : Concourse.PipelineIdentifier -> Html Message
viewPipelineBreadcrumb pipelineId =
    Html.li
        [ id "breadcrumb-pipeline"
        , style <| Styles.breadcrumbItem True
        , onClick <| GoToRoute <| Routes.Pipeline { id = pipelineId, groups = [] }
        ]
        (breadcrumbComponent "pipeline" pipelineId.pipelineName)


viewJobBreadcrumb : String -> Html Message
viewJobBreadcrumb jobName =
    Html.li
        [ id "breadcrumb-job"
        , style <| Styles.breadcrumbItem False
        ]
        (breadcrumbComponent "job" jobName)


viewResourceBreadcrumb : String -> Html Message
viewResourceBreadcrumb resourceName =
    Html.li
        [ id "breadcrumb-resource"
        , style <| Styles.breadcrumbItem False
        ]
        (breadcrumbComponent "resource" resourceName)


decodeName : String -> String
decodeName name =
    Maybe.withDefault name (Http.decodeUri name)


dropdownOptions : { a | route : Routes.Route, groups : List Group } -> List String
dropdownOptions { route, groups } =
    case Routes.extractQuery route |> String.trim of
        "" ->
            [ "status: ", "team: " ]

        "status:" ->
            [ "status: paused"
            , "status: pending"
            , "status: failed"
            , "status: errored"
            , "status: aborted"
            , "status: running"
            , "status: succeeded"
            ]

        "team:" ->
            groups
                |> List.take 10
                |> List.map (\group -> "team: " ++ group.teamName)

        _ ->
            []


<<<<<<< HEAD
viewPin : Maybe PipelineState -> Model r -> Html Message
=======
viewPin : PipelineState -> Model r -> List (Html Message)
>>>>>>> ab1c8c6f
viewPin pipelineState model =
    case pipelineState of
        Just { pinnedResources, pipeline } ->
            Html.div
                [ style <| Styles.pinIconContainer model.isPinMenuExpanded
                , id "pin-icon"
                ]
                [ if List.length pinnedResources > 0 then
                    Html.div
                        [ style <| Styles.pinIcon
                        , onMouseEnter <| Hover <| Just PinIcon
                        , onMouseLeave <| Hover Nothing
                        ]
                        ([ Html.div
                            [ style Styles.pinBadge
                            , id "pin-badge"
                            ]
                            [ Html.div [] [ Html.text <| toString <| List.length pinnedResources ]
                            ]
                         ]
                            ++ viewPinDropdown pinnedResources pipeline model
                        )

                  else
                    Html.div [ style <| Styles.pinIcon ] []
                ]

        Nothing ->
            Html.text ""


viewPinDropdown : List ( String, Concourse.Version ) -> Concourse.PipelineIdentifier -> Model r -> List (Html Message)
viewPinDropdown pinnedResources pipeline model =
    if model.isPinMenuExpanded then
        [ Html.ul
            [ style Styles.pinIconDropdown ]
            (pinnedResources
                |> List.map
                    (\( resourceName, pinnedVersion ) ->
                        Html.li
                            [ onClick <|
                                GoToRoute <|
                                    Routes.Resource
                                        { id =
                                            { teamName = pipeline.teamName
                                            , pipelineName = pipeline.pipelineName
                                            , resourceName = resourceName
                                            }
                                        , page = Nothing
                                        }
                            , style Styles.pinDropdownCursor
                            ]
                            [ Html.div
                                [ style Styles.pinText ]
                                [ Html.text resourceName ]
                            , Html.table []
                                (pinnedVersion
                                    |> Dict.toList
                                    |> List.map
                                        (\( k, v ) ->
                                            Html.tr []
                                                [ Html.td [] [ Html.text k ]
                                                , Html.td [] [ Html.text v ]
                                                ]
                                        )
                                )
                            ]
                    )
            )
        , Html.div [ style Styles.pinHoverHighlight ] []
        ]

    else
        []<|MERGE_RESOLUTION|>--- conflicted
+++ resolved
@@ -13,10 +13,7 @@
 import Concourse
 import Dashboard.Group.Models exposing (Group)
 import Dict
-<<<<<<< HEAD
-=======
 import EffectTransformer exposing (ET)
->>>>>>> ab1c8c6f
 import Html exposing (Html)
 import Html.Attributes as HA
     exposing
@@ -33,18 +30,12 @@
 import Html.Events exposing (..)
 import Http
 import Keycodes
-<<<<<<< HEAD
 import Login
-=======
->>>>>>> ab1c8c6f
 import Message.Callback exposing (Callback(..))
 import Message.Effects exposing (Effect(..))
 import Message.Message exposing (Hoverable(..), Message(..))
 import Message.Subscription exposing (Delivery(..))
-<<<<<<< HEAD
 import PauseToggle
-=======
->>>>>>> ab1c8c6f
 import QueryString
 import Routes
 import ScreenSize exposing (ScreenSize(..))
@@ -269,11 +260,7 @@
             ( model, effects )
 
 
-<<<<<<< HEAD
-update : Message -> ( Model r, List Effect ) -> ( Model r, List Effect )
-=======
 update : Message -> ET (Model r)
->>>>>>> ab1c8c6f
 update msg ( model, effects ) =
     case msg of
         FilterMsg query ->
@@ -298,12 +285,6 @@
 
         Hover (Just PinIcon) ->
             ( { model | isPinMenuExpanded = True }, effects )
-<<<<<<< HEAD
-=======
-
-        Hover Nothing ->
-            ( { model | isPinMenuExpanded = False }, effects )
->>>>>>> ab1c8c6f
 
         Hover Nothing ->
             ( { model | isPinMenuExpanded = False }, effects )
@@ -337,9 +318,6 @@
 
         ShowSearchInput ->
             showSearchInput ( model, effects )
-
-        _ ->
-            ( model, effects )
 
         _ ->
             ( model, effects )
@@ -398,11 +376,7 @@
                 ( model, effects )
 
 
-<<<<<<< HEAD
 view : UserState -> Maybe PipelineState -> Model r -> Html Message
-=======
-view : UserState -> PipelineState -> Model r -> Html Message
->>>>>>> ab1c8c6f
 view userState pipelineState model =
     Html.div
         [ id "top-bar-app"
@@ -416,13 +390,8 @@
         ]
 
 
-<<<<<<< HEAD
 viewPauseToggle : UserState -> Maybe PipelineState -> Html Message
 viewPauseToggle userState pipelineState =
-=======
-viewPauseToggle : PipelineState -> List (Html Message)
-viewPauseToggle pipelineState =
->>>>>>> ab1c8c6f
     case pipelineState of
         Just ({ isPaused } as ps) ->
             Html.div
@@ -494,11 +463,7 @@
             List.filter (not << String.isEmpty) [ user.userName, user.name, user.email ]
 
 
-<<<<<<< HEAD
 viewMiddleSection : Model r -> Html Message
-=======
-viewMiddleSection : Model r -> List (Html Message)
->>>>>>> ab1c8c6f
 viewMiddleSection model =
     case middleSection model of
         Empty ->
@@ -531,11 +496,7 @@
         , dropdown : Dropdown
         , groups : List Group
     }
-<<<<<<< HEAD
     -> Html Message
-=======
-    -> List (Html Message)
->>>>>>> ab1c8c6f
 viewSearch ({ screenSize, route } as params) =
     let
         query =
@@ -598,11 +559,7 @@
             ]
 
 
-<<<<<<< HEAD
 viewConcourseLogo : Html Message
-=======
-viewConcourseLogo : List (Html Message)
->>>>>>> ab1c8c6f
 viewConcourseLogo =
     Html.a [ style Styles.concourseLogo, href "/" ] []
 
@@ -709,11 +666,7 @@
             []
 
 
-<<<<<<< HEAD
 viewPin : Maybe PipelineState -> Model r -> Html Message
-=======
-viewPin : PipelineState -> Model r -> List (Html Message)
->>>>>>> ab1c8c6f
 viewPin pipelineState model =
     case pipelineState of
         Just { pinnedResources, pipeline } ->
