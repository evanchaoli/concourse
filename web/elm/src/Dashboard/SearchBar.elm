module Dashboard.SearchBar exposing
    ( handleDelivery
    , searchInputId
    , update
    , view
    )

import Array
import Concourse.PipelineStatus
    exposing
        ( PipelineStatus(..)
        , StatusDetails(..)
        )
import Dashboard.Group.Models exposing (Group)
import Dashboard.Models exposing (Dropdown(..), Model)
import Dashboard.Styles as Styles
import EffectTransformer exposing (ET)
import Html exposing (Html)
import Html.Attributes exposing (attribute, id, placeholder, value)
import Html.Events exposing (onBlur, onClick, onFocus, onInput, onMouseDown)
import Keyboard
import Message.Callback exposing (Callback(..))
import Message.Effects exposing (Effect(..))
import Message.Message exposing (DomID(..), Message(..))
import Message.Subscription exposing (Delivery(..))
import Routes
import ScreenSize exposing (ScreenSize)
import Session exposing (Session)


searchInputId : String
searchInputId =
    "search-input-field"


update : Session a -> Message -> ET Model
update session msg ( model, effects ) =
    case msg of
        Click ShowSearchButton ->
<<<<<<< HEAD
            showSearchInput ( model, effects )
=======
            showSearchInput session ( model, effects )

        Click ClearSearchButton ->
            ( { model | query = "" }
            , effects
                ++ [ Focus searchInputId
                   , ModifyUrl <|
                        Routes.toString <|
                            Routes.Dashboard (Routes.Normal Nothing)
                   ]
            )
>>>>>>> ee0f2517

        Click ClearSearchButton ->
            update (FilterMsg "") ( model, effects )

        FilterMsg query ->
            ( { model | query = query }
            , effects
                ++ [ Focus searchInputId
                   , ModifyUrl <|
                        Routes.toString <|
                            Routes.Dashboard (Routes.Normal (Just query))
                   ]
            )

        FocusMsg ->
            ( { model | dropdown = Shown Nothing }, effects )

        BlurMsg ->
            ( { model | dropdown = Hidden }, effects )

        _ ->
            ( model, effects )


showSearchInput : { a | screenSize : ScreenSize } -> ET Model
showSearchInput session ( model, effects ) =
    if model.highDensity then
        ( model, effects )

    else
        let
            isDropDownHidden =
                model.dropdown == Hidden

            isMobile =
                session.screenSize == ScreenSize.Mobile
        in
        if isDropDownHidden && isMobile && model.query == "" then
            ( { model | dropdown = Shown Nothing }
            , effects ++ [ Focus searchInputId ]
            )

        else
            ( model, effects )


screenResize : Float -> Model -> Model
screenResize width model =
    let
        newSize =
            ScreenSize.fromWindowSize width
    in
    case newSize of
        ScreenSize.Desktop ->
            { model | dropdown = Hidden }

        ScreenSize.BigDesktop ->
            { model | dropdown = Hidden }

        ScreenSize.Mobile ->
            model


handleDelivery : Delivery -> ET Model
handleDelivery delivery ( model, effects ) =
    case delivery of
        WindowResized width _ ->
            ( screenResize width model, effects )

        KeyDown keyEvent ->
            let
                options =
                    dropdownOptions model
            in
            case keyEvent.code of
                Keyboard.ArrowUp ->
                    ( { model
                        | dropdown =
                            arrowUp options model.dropdown
                      }
                    , effects
                    )

                Keyboard.ArrowDown ->
                    ( { model
                        | dropdown =
                            arrowDown options model.dropdown
                      }
                    , effects
                    )

                Keyboard.Enter ->
                    case model.dropdown of
                        Shown (Just idx) ->
                            let
                                selectedItem =
                                    options
                                        |> Array.fromList
                                        |> Array.get idx
                                        |> Maybe.withDefault
                                            model.query
                            in
                            ( { model
                                | dropdown = Shown Nothing
                                , query = selectedItem
                              }
                            , [ ModifyUrl <|
                                    Routes.toString <|
                                        Routes.Dashboard
                                            (Routes.Normal (Just selectedItem))
                              ]
                            )

                        Shown Nothing ->
                            ( model, effects )

                        Hidden ->
                            ( model, effects )

                Keyboard.Escape ->
                    ( model, effects ++ [ Blur searchInputId ] )

                Keyboard.Slash ->
                    ( model
                    , if keyEvent.shiftKey then
                        effects

                      else
                        effects ++ [ Focus searchInputId ]
                    )

                -- any other keycode
                _ ->
                    ( model, effects )

        _ ->
            ( model, effects )


arrowUp : List a -> Dropdown -> Dropdown
arrowUp options dropdown =
    case dropdown of
        Shown Nothing ->
            let
                lastItem =
                    List.length options - 1
            in
            Shown (Just lastItem)

        Shown (Just idx) ->
            let
                newSelection =
                    modBy (List.length options) (idx - 1)
            in
            Shown (Just newSelection)

        Hidden ->
            Hidden


arrowDown : List a -> Dropdown -> Dropdown
arrowDown options dropdown =
    case dropdown of
        Shown Nothing ->
            Shown (Just 0)

        Shown (Just idx) ->
            let
                newSelection =
                    modBy (List.length options) (idx + 1)
            in
            Shown (Just newSelection)

        Hidden ->
            Hidden


view :
    { a | screenSize : ScreenSize }
    ->
        { b
            | query : String
            , dropdown : Dropdown
            , groups : List Group
            , highDensity : Bool
        }
    -> Html Message
view session ({ query, dropdown, groups } as params) =
    let
        isDropDownHidden =
            dropdown == Hidden

        isMobile =
            session.screenSize == ScreenSize.Mobile

        noPipelines =
            groups
                |> List.concatMap .pipelines
                |> List.isEmpty
    in
    if noPipelines then
        Html.text ""

    else if isDropDownHidden && isMobile && query == "" then
        Html.div
            (Styles.showSearchContainer
                { screenSize = session.screenSize
                , highDensity = params.highDensity
                }
            )
            [ Html.div
                ([ id "show-search-button"
                 , onClick <| Click ShowSearchButton
                 ]
                    ++ Styles.searchButton
                )
                []
            ]

    else
        Html.div
            (id "search-container" :: Styles.searchContainer session.screenSize)
            ([ Html.input
                ([ id searchInputId
                 , placeholder "search"
                 , attribute "autocomplete" "off"
                 , value query
                 , onFocus FocusMsg
                 , onBlur BlurMsg
                 , onInput FilterMsg
                 ]
                    ++ Styles.searchInput session.screenSize
                )
                []
             , Html.div
                ([ id "search-clear"
                 , onClick <| Click ClearSearchButton
                 ]
                    ++ Styles.searchClearButton (String.length query > 0)
                )
                []
             ]
                ++ viewDropdownItems session params
            )


viewDropdownItems :
    { a
        | screenSize : ScreenSize
    }
    ->
        { b
            | query : String
            , dropdown : Dropdown
            , groups : List Group
        }
    -> List (Html Message)
viewDropdownItems { screenSize } ({ dropdown } as model) =
    case dropdown of
        Hidden ->
            []

        Shown selectedIdx ->
            let
                dropdownItem : Int -> String -> Html Message
                dropdownItem idx text =
                    Html.li
                        (onMouseDown (FilterMsg text)
                            :: Styles.dropdownItem (Just idx == selectedIdx)
                        )
                        [ Html.text text ]
            in
            [ Html.ul
                (id "search-dropdown" :: Styles.dropdownContainer screenSize)
                (List.indexedMap dropdownItem (dropdownOptions model))
            ]


dropdownOptions : { a | query : String, groups : List Group } -> List String
dropdownOptions { query, groups } =
    case String.trim query of
        "" ->
            [ "status: ", "team: " ]

        "status:" ->
            [ "status: paused"
            , "status: pending"
            , "status: failed"
            , "status: errored"
            , "status: aborted"
            , "status: running"
            , "status: succeeded"
            ]

        "team:" ->
            groups
                |> List.take 10
                |> List.map (\group -> "team: " ++ group.teamName)

        _ ->
            []<|MERGE_RESOLUTION|>--- conflicted
+++ resolved
@@ -37,9 +37,6 @@
 update session msg ( model, effects ) =
     case msg of
         Click ShowSearchButton ->
-<<<<<<< HEAD
-            showSearchInput ( model, effects )
-=======
             showSearchInput session ( model, effects )
 
         Click ClearSearchButton ->
@@ -51,10 +48,6 @@
                             Routes.Dashboard (Routes.Normal Nothing)
                    ]
             )
->>>>>>> ee0f2517
-
-        Click ClearSearchButton ->
-            update (FilterMsg "") ( model, effects )
 
         FilterMsg query ->
             ( { model | query = query }
