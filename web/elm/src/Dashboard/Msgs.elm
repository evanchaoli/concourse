<<<<<<< HEAD
module Dashboard.Msgs exposing (DragOver(..), Msg(..))
=======
module Dashboard.Msgs exposing (Msg(..), fromDashboardMsg)
>>>>>>> e0699b9c

import Concourse
import Concourse.Cli as Cli
import Dashboard.Models as Models
import Keyboard
import NewTopBar.Msgs as NTB
import Time
import Window


type Msg
    = ClockTick Time.Time
    | AutoRefresh Time.Time
    | ShowFooter
    | KeyPressed Keyboard.KeyCode
<<<<<<< HEAD
    | KeyDowns Keyboard.KeyCode
    | DragStart Concourse.TeamName Int
    | DragOver Int
=======
    | DragStart String Int
    | DragOver String Int
>>>>>>> e0699b9c
    | DragEnd
    | Tooltip String String
    | TooltipHd String String
    | TogglePipelinePaused Models.Pipeline
    | PipelineButtonHover (Maybe Models.Pipeline)
    | CliHover (Maybe Cli.Cli)
    | TopCliHover (Maybe Cli.Cli)
    | ResizeScreen Window.Size
<<<<<<< HEAD
    | LogIn
    | LogOut
    | FilterMsg String
    | FocusMsg
    | BlurMsg
    | SelectMsg Int
    | ToggleUserMenu
    | ShowSearchInput


type DragOver
    = Before Concourse.PipelineIdentifier
    | End
=======
    | FromTopBar NTB.Msg


fromDashboardMsg : Msg -> NTB.Msg
fromDashboardMsg msg =
    case msg of
        KeyPressed k ->
            NTB.KeyPressed k

        ResizeScreen s ->
            NTB.ResizeScreen s

        FromTopBar m ->
            m

        _ ->
            NTB.Noop
>>>>>>> e0699b9c
<|MERGE_RESOLUTION|>--- conflicted
+++ resolved
@@ -1,8 +1,4 @@
-<<<<<<< HEAD
-module Dashboard.Msgs exposing (DragOver(..), Msg(..))
-=======
 module Dashboard.Msgs exposing (Msg(..), fromDashboardMsg)
->>>>>>> e0699b9c
 
 import Concourse
 import Concourse.Cli as Cli
@@ -18,14 +14,8 @@
     | AutoRefresh Time.Time
     | ShowFooter
     | KeyPressed Keyboard.KeyCode
-<<<<<<< HEAD
-    | KeyDowns Keyboard.KeyCode
     | DragStart Concourse.TeamName Int
     | DragOver Int
-=======
-    | DragStart String Int
-    | DragOver String Int
->>>>>>> e0699b9c
     | DragEnd
     | Tooltip String String
     | TooltipHd String String
@@ -34,21 +24,6 @@
     | CliHover (Maybe Cli.Cli)
     | TopCliHover (Maybe Cli.Cli)
     | ResizeScreen Window.Size
-<<<<<<< HEAD
-    | LogIn
-    | LogOut
-    | FilterMsg String
-    | FocusMsg
-    | BlurMsg
-    | SelectMsg Int
-    | ToggleUserMenu
-    | ShowSearchInput
-
-
-type DragOver
-    = Before Concourse.PipelineIdentifier
-    | End
-=======
     | FromTopBar NTB.Msg
 
 
@@ -65,5 +40,4 @@
             m
 
         _ ->
-            NTB.Noop
->>>>>>> e0699b9c
+            NTB.Noop