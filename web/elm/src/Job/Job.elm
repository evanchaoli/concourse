module Job.Job exposing
    ( Flags
    , Model
    , changeToJob
    , getUpdateMessage
    , handleCallback
    , handleDelivery
    , init
    , subscriptions
    , update
    , view
    )

import Build.Styles as Styles
import BuildDuration
import Callback exposing (Callback(..))
import Colors
import Concourse
import Concourse.BuildStatus
import Concourse.Pagination
    exposing
        ( Page
        , Paginated
        , Pagination
        , chevron
        , chevronContainer
        )
import Dict exposing (Dict)
import DictView
import Effects exposing (Effect(..))
import Html exposing (Html)
import Html.Attributes
    exposing
        ( attribute
        , class
        , disabled
        , href
        , id
        , style
        )
import Html.Events
    exposing
        ( onClick
        , onMouseEnter
        , onMouseLeave
        )
import Http
import Job.Msgs exposing (Hoverable(..), Msg(..))
import LoadingIndicator
import RemoteData exposing (WebData)
import Routes
import StrictEvents exposing (onLeftClick)
import Subscription exposing (Delivery(..), Interval(..), Subscription(..))
import Time exposing (Time)
import TopBar.Model
import TopBar.Styles
import TopBar.TopBar as TopBar
import UpdateMsg exposing (UpdateMsg)
import UserState exposing (UserState)


type alias Model =
    TopBar.Model.Model
        { jobIdentifier : Concourse.JobIdentifier
        , job : WebData Concourse.Job
        , pausedChanging : Bool
        , buildsWithResources : Paginated BuildWithResources
        , currentPage : Maybe Page
        , now : Time
        , hovered : Hoverable
        }


type alias BuildWithResources =
    { build : Concourse.Build
    , resources : Maybe Concourse.BuildResources
    }


jobBuildsPerPage : Int
jobBuildsPerPage =
    100


type alias Flags =
    { jobId : Concourse.JobIdentifier
    , paging : Maybe Page
    }


init : Flags -> ( Model, List Effect )
init flags =
    let
        ( topBar, topBarEffects ) =
            TopBar.init { route = Routes.Job { id = flags.jobId, page = flags.paging } }

        model =
            { jobIdentifier = flags.jobId
            , job = RemoteData.NotAsked
            , pausedChanging = False
            , buildsWithResources =
                { content = []
                , pagination =
                    { previousPage = Nothing
                    , nextPage = Nothing
                    }
                }
            , now = 0
            , currentPage = flags.paging
            , hovered = None
            , isUserMenuExpanded = topBar.isUserMenuExpanded
            , isPinMenuExpanded = topBar.isPinMenuExpanded
            , middleSection = topBar.middleSection
            , teams = topBar.teams
            , screenSize = topBar.screenSize
            , highDensity = topBar.highDensity
            }
    in
    ( model
    , [ FetchJob flags.jobId
      , FetchJobBuilds flags.jobId flags.paging
      , GetCurrentTime
      ]
        ++ topBarEffects
    )


changeToJob : Flags -> Model -> ( Model, List Effect )
changeToJob flags model =
    ( { model
        | currentPage = flags.paging
        , buildsWithResources =
            { content = []
            , pagination =
                { previousPage = Nothing
                , nextPage = Nothing
                }
            }
      }
    , [ FetchJobBuilds model.jobIdentifier flags.paging ]
    )


subscriptions : Model -> List Subscription
subscriptions model =
    [ OnClockTick FiveSeconds
    , OnClockTick OneSecond
    ]


getUpdateMessage : Model -> UpdateMsg
getUpdateMessage model =
    case model.job of
        RemoteData.Failure _ ->
            UpdateMsg.NotFound

        _ ->
            UpdateMsg.AOK


handleCallback : Callback -> ( Model, List Effect ) -> ( Model, List Effect )
handleCallback msg =
    TopBar.handleCallback msg >> handleCallbackWithoutTopBar msg


handleCallbackWithoutTopBar : Callback -> ( Model, List Effect ) -> ( Model, List Effect )
handleCallbackWithoutTopBar callback ( model, effects ) =
    case callback of
        BuildTriggered (Ok build) ->
            ( model
            , case build.job of
                Nothing ->
                    effects

                Just job ->
                    effects
                        ++ [ NavigateTo <|
                                Routes.toString <|
                                    Routes.Build
                                        { id =
                                            { teamName = job.teamName
                                            , pipelineName = job.pipelineName
                                            , jobName = job.jobName
                                            , buildName = build.name
                                            }
                                        , highlight = Routes.HighlightNothing
                                        }
                           ]
            )

        JobBuildsFetched (Ok builds) ->
            handleJobBuildsFetched builds ( model, effects )

        JobFetched (Ok job) ->
            ( { model | job = RemoteData.Success job }
            , effects ++ [ SetTitle <| job.name ++ " - " ]
            )

        JobFetched (Err err) ->
            case err of
                Http.BadStatus { status } ->
                    if status.code == 404 then
                        ( { model | job = RemoteData.Failure err }, effects )

                    else
                        ( model, effects ++ redirectToLoginIfNecessary err )

                _ ->
                    ( model, effects )

        BuildResourcesFetched (Ok ( id, buildResources )) ->
            case model.buildsWithResources.content of
                [] ->
                    ( model, effects )

                anyList ->
                    let
                        transformer bwr =
                            if bwr.build.id == id then
                                { bwr | resources = Just buildResources }

                            else
                                bwr

                        bwrs =
                            model.buildsWithResources
                    in
                    ( { model
                        | buildsWithResources =
                            { bwrs
                                | content = List.map transformer anyList
                            }
                      }
                    , effects
                    )

        BuildResourcesFetched (Err err) ->
            ( model, effects )

        PausedToggled (Ok ()) ->
            ( { model | pausedChanging = False }, effects )

        GotCurrentTime now ->
            ( { model | now = now }, effects )

        _ ->
            ( model, effects )


handleDelivery : Delivery -> ( Model, List Effect ) -> ( Model, List Effect )
handleDelivery delivery ( model, effects ) =
    case delivery of
        ClockTicked OneSecond time ->
            ( { model | now = time }, effects )

        ClockTicked FiveSeconds time ->
            ( model
            , effects
                ++ [ FetchJobBuilds model.jobIdentifier model.currentPage
                   , FetchJob model.jobIdentifier
                   ]
            )

        _ ->
            ( model, effects )


update : Msg -> ( Model, List Effect ) -> ( Model, List Effect )
update action ( model, effects ) =
    case action of
        TriggerBuild ->
            ( model, effects ++ [ DoTriggerBuild model.jobIdentifier ] )

        TogglePaused ->
            case model.job |> RemoteData.toMaybe of
                Nothing ->
                    ( model, effects )

                Just j ->
                    ( { model
                        | pausedChanging = True
                        , job = RemoteData.Success { j | paused = not j.paused }
                      }
                    , if j.paused then
                        effects ++ [ UnpauseJob model.jobIdentifier ]

                      else
                        effects ++ [ PauseJob model.jobIdentifier ]
                    )

        NavTo route ->
            ( model, effects ++ [ NavigateTo <| Routes.toString route ] )

        Hover hoverable ->
            ( { model | hovered = hoverable }, effects )

        FromTopBar m ->
            TopBar.update m ( model, effects )


redirectToLoginIfNecessary : Http.Error -> List Effect
redirectToLoginIfNecessary err =
    case err of
        Http.BadStatus { status } ->
            if status.code == 401 then
                [ RedirectToLogin ]

            else
                []

        _ ->
            []


permalink : List Concourse.Build -> Page
permalink builds =
    case List.head builds of
        Nothing ->
            { direction = Concourse.Pagination.Since 0
            , limit = jobBuildsPerPage
            }

        Just build ->
            { direction = Concourse.Pagination.Since (build.id + 1)
            , limit = List.length builds
            }


paginatedMap : (a -> b) -> Paginated a -> Paginated b
paginatedMap promoter pagA =
    { content =
        List.map promoter pagA.content
    , pagination = pagA.pagination
    }


setResourcesToOld : Maybe BuildWithResources -> BuildWithResources -> BuildWithResources
setResourcesToOld existingBuildWithResource newBwr =
    case existingBuildWithResource of
        Nothing ->
            newBwr

        Just buildWithResources ->
            { newBwr
                | resources = buildWithResources.resources
            }


existingBuild : Concourse.Build -> BuildWithResources -> Bool
existingBuild build buildWithResources =
    build == buildWithResources.build


promoteBuild : Model -> Concourse.Build -> BuildWithResources
promoteBuild model build =
    let
        newBwr =
            { build = build
            , resources = Nothing
            }

        existingBuildWithResource =
            List.head
                (List.filter (existingBuild build) model.buildsWithResources.content)
    in
    setResourcesToOld existingBuildWithResource newBwr


setExistingResources : Paginated Concourse.Build -> Model -> Paginated BuildWithResources
setExistingResources paginatedBuilds model =
    paginatedMap (promoteBuild model) paginatedBuilds


updateResourcesIfNeeded : BuildWithResources -> Maybe Effect
updateResourcesIfNeeded bwr =
    case ( bwr.resources, isRunning bwr.build ) of
        ( Just resources, False ) ->
            Nothing

        _ ->
            Just <| FetchBuildResources bwr.build.id


handleJobBuildsFetched : Paginated Concourse.Build -> ( Model, List Effect ) -> ( Model, List Effect )
handleJobBuildsFetched paginatedBuilds ( model, effects ) =
    let
        newPage =
            permalink paginatedBuilds.content

        newBWRs =
            setExistingResources paginatedBuilds model
    in
    ( { model
        | buildsWithResources = newBWRs
        , currentPage = Just newPage
      }
    , effects ++ List.filterMap updateResourcesIfNeeded newBWRs.content
    )


isRunning : Concourse.Build -> Bool
isRunning build =
    Concourse.BuildStatus.isRunning build.status


view : UserState -> Model -> Html Msg
view userState model =
    Html.div []
        [ Html.div
            [ style TopBar.Styles.pageIncludingTopBar
            , id "page-including-top-bar"
            ]
<<<<<<< HEAD
            [ Html.map FromTopBar <| TopBar.view userState TopBar.Model.None model.topBar
=======
            [ TopBar.view userState TopBar.Model.None model
                |> HS.toUnstyled
                |> Html.map FromTopBar
>>>>>>> 0d5e8be9
            , Html.div
                [ id "page-below-top-bar", style TopBar.Styles.pageBelowTopBar ]
                [ viewMainJobsSection model ]
            ]
        ]


viewMainJobsSection : Model -> Html Msg
viewMainJobsSection model =
    Html.div [ class "with-fixed-header" ]
        [ case model.job |> RemoteData.toMaybe of
            Nothing ->
                LoadingIndicator.view

            Just job ->
                Html.div [ class "fixed-header" ]
                    [ Html.div
                        [ class <|
                            "build-header "
                                ++ headerBuildStatusClass job.finishedBuild
                        , style
                            [ ( "display", "flex" )
                            , ( "justify-content", "space-between" )
                            ]
                        ]
                        -- TODO really?
                        [ Html.div
                            [ style [ ( "display", "flex" ) ] ]
                            [ Html.button
                                [ id "pause-toggle"
                                , style <| Styles.triggerButton False
                                , onMouseEnter <| Hover Toggle
                                , onMouseLeave <| Hover None
                                , onClick TogglePaused
                                ]
                                [ Html.div
                                    [ style
                                        [ ( "background-image"
                                          , "url(/public/images/"
                                                ++ (if job.paused then
                                                        "ic-play-circle-outline.svg)"

                                                    else
                                                        "ic-pause-circle-outline-white.svg)"
                                                   )
                                          )
                                        , ( "background-position", "50% 50%" )
                                        , ( "background-repeat", "no-repeat" )
                                        , ( "width", "40px" )
                                        , ( "height", "40px" )
                                        , ( "opacity"
                                          , if model.hovered == Toggle then
                                                "1"

                                            else
                                                "0.5"
                                          )
                                        ]
                                    ]
                                    []
                                ]
                            , Html.h1 [] [ Html.span [ class "build-name" ] [ Html.text job.name ] ]
                            ]
                        , Html.button
                            [ class "trigger-build"
                            , onLeftClick TriggerBuild
                            , attribute "aria-label" "Trigger Build"
                            , attribute "title" "Trigger Build"
                            , onMouseEnter <| Hover Trigger
                            , onMouseLeave <| Hover None
                            , style <|
                                Styles.triggerButton job.disableManualTrigger
                            ]
                          <|
                            [ Html.div
                                [ style <|
                                    Styles.triggerIcon <|
                                        model.hovered
                                            == Trigger
                                            && not job.disableManualTrigger
                                ]
                                []
                            ]
                                ++ (if
                                        job.disableManualTrigger
                                            && model.hovered
                                            == Trigger
                                    then
                                        [ Html.div
                                            [ style Styles.triggerTooltip ]
                                            [ Html.text <|
                                                "manual triggering disabled "
                                                    ++ "in job config"
                                            ]
                                        ]

                                    else
                                        []
                                   )
                        ]
                    , Html.div
                        [ id "pagination-header"
                        , style
                            [ ( "display", "flex" )
                            , ( "justify-content", "space-between" )
                            , ( "align-items", "stretch" )
                            , ( "height", "60px" )
                            , ( "background-color", Colors.secondaryTopBar )
                            ]
                        ]
                        [ Html.h1
                            [ style
                                [ ( "margin", "0 18px" )
                                , ( "font-weight", "700" )
                                ]
                            ]
                            [ Html.text "builds" ]
                        , viewPaginationBar model
                        ]
                    ]
        , case model.buildsWithResources.content of
            [] ->
                LoadingIndicator.view

            anyList ->
                Html.div [ class "scrollable-body job-body" ]
                    [ Html.ul [ class "jobs-builds-list builds-list" ] <|
                        List.map (viewBuildWithResources model) anyList
                    ]
        ]


headerBuildStatusClass : Maybe Concourse.Build -> String
headerBuildStatusClass finishedBuild =
    case finishedBuild of
        Nothing ->
            ""

        Just build ->
            Concourse.BuildStatus.show build.status


viewPaginationBar : Model -> Html Msg
viewPaginationBar model =
    Html.div
        [ id "pagination"
        , style
            [ ( "display", "flex" )
            , ( "align-items", "stretch" )
            ]
        ]
        [ case model.buildsWithResources.pagination.previousPage of
            Nothing ->
                Html.div
                    [ style chevronContainer ]
                    [ Html.div
                        [ style <|
                            chevron
                                { direction = "left"
                                , enabled = False
                                , hovered = False
                                }
                        ]
                        []
                    ]

            Just page ->
                let
                    jobRoute =
                        Routes.Job { id = model.jobIdentifier, page = Just page }
                in
                Html.div
                    [ style chevronContainer
                    , onMouseEnter <| Hover PreviousPage
                    , onMouseLeave <| Hover None
                    ]
                    [ Html.a
                        [ StrictEvents.onLeftClick <| NavTo jobRoute
                        , href <| Routes.toString <| jobRoute
                        , attribute "aria-label" "Previous Page"
                        , style <|
                            chevron
                                { direction = "left"
                                , enabled = True
                                , hovered = model.hovered == PreviousPage
                                }
                        ]
                        []
                    ]
        , case model.buildsWithResources.pagination.nextPage of
            Nothing ->
                Html.div
                    [ style chevronContainer ]
                    [ Html.div
                        [ style <|
                            chevron
                                { direction = "right"
                                , enabled = False
                                , hovered = False
                                }
                        ]
                        []
                    ]

            Just page ->
                let
                    jobRoute =
                        Routes.Job { id = model.jobIdentifier, page = Just page }
                in
                Html.div
                    [ style chevronContainer
                    , onMouseEnter <| Hover NextPage
                    , onMouseLeave <| Hover None
                    ]
                    [ Html.a
                        [ StrictEvents.onLeftClick <| NavTo jobRoute
                        , href <| Routes.toString jobRoute
                        , attribute "aria-label" "Next Page"
                        , style <|
                            chevron
                                { direction = "right"
                                , enabled = True
                                , hovered = model.hovered == NextPage
                                }
                        ]
                        []
                    ]
        ]


viewBuildWithResources : Model -> BuildWithResources -> Html Msg
viewBuildWithResources model bwr =
    Html.li [ class "js-build" ] <|
        let
            buildResourcesView =
                viewBuildResources model bwr
        in
        [ viewBuildHeader model bwr.build
        , Html.div [ class "pam clearfix" ] <|
            BuildDuration.view bwr.build.duration model.now
                :: buildResourcesView
        ]


viewBuildHeader : Model -> Concourse.Build -> Html Msg
viewBuildHeader model b =
    Html.a
        [ class <| Concourse.BuildStatus.show b.status
        , StrictEvents.onLeftClick <| NavTo <| Routes.buildRoute b
        , href <| Routes.toString <| Routes.buildRoute b
        ]
        [ Html.text ("#" ++ b.name)
        ]


viewBuildResources : Model -> BuildWithResources -> List (Html Msg)
viewBuildResources model buildWithResources =
    let
        inputsTable =
            case buildWithResources.resources of
                Nothing ->
                    LoadingIndicator.view

                Just resources ->
                    Html.table [ class "build-resources" ] <|
                        List.map (viewBuildInputs model) resources.inputs

        outputsTable =
            case buildWithResources.resources of
                Nothing ->
                    LoadingIndicator.view

                Just resources ->
                    Html.table [ class "build-resources" ] <|
                        List.map (viewBuildOutputs model) resources.outputs
    in
    [ Html.div [ class "inputs mrl" ]
        [ Html.div
            [ style buildResourceHeader ]
            [ Html.span [ style <| buildResourceIcon "downward" ] []
            , Html.text "inputs"
            ]
        , inputsTable
        ]
    , Html.div [ class "outputs mrl" ]
        [ Html.div
            [ style buildResourceHeader ]
            [ Html.span [ style <| buildResourceIcon "upward" ] []
            , Html.text "outputs"
            ]
        , outputsTable
        ]
    ]


buildResourceHeader : List ( String, String )
buildResourceHeader =
    [ ( "display", "flex" )
    , ( "align-items", "center" )
    , ( "padding-bottom", "5px" )
    ]


buildResourceIcon : String -> List ( String, String )
buildResourceIcon direction =
    [ ( "background-image"
      , "url(/public/images/ic-arrow-" ++ direction ++ ".svg)"
      )
    , ( "background-position", "50% 50%" )
    , ( "background-repeat", "no-repeat" )
    , ( "background-size", "contain" )
    , ( "margin-right", "5px" )
    , ( "width", "12px" )
    , ( "height", "12px" )
    ]


viewBuildInputs : Model -> Concourse.BuildResourcesInput -> Html Msg
viewBuildInputs model bi =
    Html.tr [ class "mbs pas resource fl clearfix" ]
        [ Html.td [ class "resource-name mrm" ]
            [ Html.text bi.name
            ]
        , Html.td [ class "resource-version" ]
            [ viewVersion bi.version
            ]
        ]


viewBuildOutputs : Model -> Concourse.BuildResourcesOutput -> Html Msg
viewBuildOutputs model bo =
    Html.tr [ class "mbs pas resource fl clearfix" ]
        [ Html.td [ class "resource-name mrm" ]
            [ Html.text bo.name
            ]
        , Html.td [ class "resource-version" ]
            [ viewVersion bo.version
            ]
        ]


viewVersion : Concourse.Version -> Html Msg
viewVersion version =
    DictView.view []
        << Dict.map (\_ s -> Html.text s)
    <|
        version<|MERGE_RESOLUTION|>--- conflicted
+++ resolved
@@ -410,13 +410,7 @@
             [ style TopBar.Styles.pageIncludingTopBar
             , id "page-including-top-bar"
             ]
-<<<<<<< HEAD
-            [ Html.map FromTopBar <| TopBar.view userState TopBar.Model.None model.topBar
-=======
-            [ TopBar.view userState TopBar.Model.None model
-                |> HS.toUnstyled
-                |> Html.map FromTopBar
->>>>>>> 0d5e8be9
+            [ TopBar.view userState TopBar.Model.None model |> Html.map FromTopBar
             , Html.div
                 [ id "page-below-top-bar", style TopBar.Styles.pageBelowTopBar ]
                 [ viewMainJobsSection model ]
