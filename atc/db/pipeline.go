--- conflicted
+++ resolved
@@ -8,18 +8,12 @@
 	"strings"
 
 	"code.cloudfoundry.org/lager"
-	"github.com/concourse/concourse/atc/creds"
-	"github.com/concourse/concourse/vars"
 
 	sq "github.com/Masterminds/squirrel"
 	"github.com/pkg/errors"
 
 	"github.com/concourse/concourse/atc"
-<<<<<<< HEAD
-=======
 	"github.com/concourse/concourse/atc/creds"
-	"github.com/concourse/concourse/atc/db/algorithm"
->>>>>>> 19e9dd32
 	"github.com/concourse/concourse/atc/db/lock"
 	"github.com/concourse/concourse/atc/event"
 	"github.com/concourse/concourse/vars"
@@ -229,17 +223,22 @@
 func (p *pipeline) Config() (atc.Config, error) {
 	jobs, err := p.Jobs()
 	if err != nil {
-		return atc.Config{}, fmt.Errorf("failed to get jobs: %s", err)
+		return atc.Config{}, fmt.Errorf("failed to get jobs: %w", err)
 	}
 
 	resources, err := p.Resources()
 	if err != nil {
-		return atc.Config{}, fmt.Errorf("failed to get resources: %s", err)
+		return atc.Config{}, fmt.Errorf("failed to get resources: %w", err)
 	}
 
 	resourceTypes, err := p.ResourceTypes()
 	if err != nil {
-		return atc.Config{}, fmt.Errorf("failed to get resources-types: %s", err)
+		return atc.Config{}, fmt.Errorf("failed to get resources-types: %w", err)
+	}
+
+	jobConfigs, err := jobs.Configs()
+	if err != nil {
+		return atc.Config{}, fmt.Errorf("failed to get job configs: %w", err)
 	}
 
 	config := atc.Config{
@@ -247,7 +246,7 @@
 		VarSources:    p.VarSources(),
 		Resources:     resources.Configs(),
 		ResourceTypes: resourceTypes.Configs(),
-		Jobs:          jobs.Configs(),
+		Jobs:          jobConfigs,
 	}
 
 	return config, nil
