--- conflicted
+++ resolved
@@ -6,31 +6,16 @@
 )
 
 type StepMetadata struct {
-<<<<<<< HEAD
-	BuildID      int
-	BuildName    string
-	TeamID       int
-	TeamName     string
-	JobID        int
-	JobName      string
-	PipelineID   int
-	PipelineName string
-	ExternalURL  string
-=======
-	BuildID               int
-	BuildName             string
-	TeamID                int
-	TeamName              string
-	JobID                 int
-	JobName               string
-	PipelineID            int
-	PipelineName          string
-	PipelineInstanceVars  map[string]interface{}
-	ResourceConfigScopeID int
-	ResourceConfigID      int
-	BaseResourceTypeID    int
-	ExternalURL           string
->>>>>>> a7b49ad2
+	BuildID              int
+	BuildName            string
+	TeamID               int
+	TeamName             string
+	JobID                int
+	JobName              string
+	PipelineID           int
+	PipelineName         string
+	PipelineInstanceVars map[string]interface{}
+	ExternalURL          string
 }
 
 func (metadata StepMetadata) Env() []string {
