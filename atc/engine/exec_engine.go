--- conflicted
+++ resolved
@@ -58,18 +58,10 @@
 
 		stepMetadata: buildMetadata(build, engine.externalURL),
 
-<<<<<<< HEAD
 		factory:            engine.factory,
 		defaultStepTimeout: engine.defaultStepTimeout,
 		delegate:           engine.delegateFactory.Delegate(build),
-		metadata: execMetadata{
-			Plan: plan,
-		},
-=======
-		factory:  engine.factory,
-		delegate: engine.delegateFactory.Delegate(build),
-		metadata: execMetadata(plan),
->>>>>>> d0f1b35d
+		metadata:           execMetadata(plan),
 
 		ctx:    ctx,
 		cancel: cancel,
@@ -244,17 +236,8 @@
 		return build.buildPutStep(logger, plan)
 	}
 
-<<<<<<< HEAD
-	if plan.UserArtifact != nil {
-		return build.buildUserArtifactStep(logger, plan)
-=======
-	if plan.Retry != nil {
-		return build.buildRetryStep(logger, plan)
-	}
-
 	if plan.ArtifactInput != nil {
 		return build.buildArtifactInputStep(logger, plan)
->>>>>>> d0f1b35d
 	}
 
 	if plan.ArtifactOutput != nil {
