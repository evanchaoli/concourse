--- conflicted
+++ resolved
@@ -130,12 +130,8 @@
 	} `group:"Metrics & Diagnostics"`
 
 	Server struct {
-<<<<<<< HEAD
 		ClusterName  string `long:"cluster-name" description:"A name for this Concourse cluster, to be displayed on the dashboard page."`
-		XFrameOptions string `long:"x-frame-options" description:"The value to set for X-Frame-Options. If omitted, the header is not set."`
-=======
 		XFrameOptions string `long:"x-frame-options" default:"deny" description:"The value to set for X-Frame-Options."`
->>>>>>> d139731d
 	} `group:"Web Server"`
 
 	LogDBQueries bool `long:"log-db-queries" description:"Log database queries."`
