--- conflicted
+++ resolved
@@ -26,21 +26,7 @@
 	checkReturnsOnCall map[int]struct {
 		result1 error
 	}
-<<<<<<< HEAD
-	ContainerStub        func() worker.Container
-	containerMutex       sync.RWMutex
-	containerArgsForCall []struct {
-	}
-	containerReturns struct {
-		result1 worker.Container
-	}
-	containerReturnsOnCall map[int]struct {
-		result1 worker.Container
-	}
 	GetStub        func(context.Context, v2.GetEventHandler, worker.Volume, atc.IOConfig, atc.Source, atc.Params, atc.Space, atc.Version) error
-=======
-	GetStub        func(context.Context, worker.Volume, resource.IOConfig, atc.Source, atc.Params, atc.Version) (resource.VersionedSource, error)
->>>>>>> 425244de
 	getMutex       sync.RWMutex
 	getArgsForCall []struct {
 		arg1 context.Context
@@ -142,63 +128,7 @@
 	}{result1}
 }
 
-<<<<<<< HEAD
-func (fake *FakeResource) Container() worker.Container {
-	fake.containerMutex.Lock()
-	ret, specificReturn := fake.containerReturnsOnCall[len(fake.containerArgsForCall)]
-	fake.containerArgsForCall = append(fake.containerArgsForCall, struct {
-	}{})
-	fake.recordInvocation("Container", []interface{}{})
-	fake.containerMutex.Unlock()
-	if fake.ContainerStub != nil {
-		return fake.ContainerStub()
-	}
-	if specificReturn {
-		return ret.result1
-	}
-	fakeReturns := fake.containerReturns
-	return fakeReturns.result1
-}
-
-func (fake *FakeResource) ContainerCallCount() int {
-	fake.containerMutex.RLock()
-	defer fake.containerMutex.RUnlock()
-	return len(fake.containerArgsForCall)
-}
-
-func (fake *FakeResource) ContainerCalls(stub func() worker.Container) {
-	fake.containerMutex.Lock()
-	defer fake.containerMutex.Unlock()
-	fake.ContainerStub = stub
-}
-
-func (fake *FakeResource) ContainerReturns(result1 worker.Container) {
-	fake.containerMutex.Lock()
-	defer fake.containerMutex.Unlock()
-	fake.ContainerStub = nil
-	fake.containerReturns = struct {
-		result1 worker.Container
-	}{result1}
-}
-
-func (fake *FakeResource) ContainerReturnsOnCall(i int, result1 worker.Container) {
-	fake.containerMutex.Lock()
-	defer fake.containerMutex.Unlock()
-	fake.ContainerStub = nil
-	if fake.containerReturnsOnCall == nil {
-		fake.containerReturnsOnCall = make(map[int]struct {
-			result1 worker.Container
-		})
-	}
-	fake.containerReturnsOnCall[i] = struct {
-		result1 worker.Container
-	}{result1}
-}
-
 func (fake *FakeResource) Get(arg1 context.Context, arg2 v2.GetEventHandler, arg3 worker.Volume, arg4 atc.IOConfig, arg5 atc.Source, arg6 atc.Params, arg7 atc.Space, arg8 atc.Version) error {
-=======
-func (fake *FakeResource) Get(arg1 context.Context, arg2 worker.Volume, arg3 resource.IOConfig, arg4 atc.Source, arg5 atc.Params, arg6 atc.Version) (resource.VersionedSource, error) {
->>>>>>> 425244de
 	fake.getMutex.Lock()
 	ret, specificReturn := fake.getReturnsOnCall[len(fake.getArgsForCall)]
 	fake.getArgsForCall = append(fake.getArgsForCall, struct {
