--- conflicted
+++ resolved
@@ -260,7 +260,7 @@
 
 	Describe("FindOrCreateContainer", func() {
 		BeforeEach(func() {
-			fakeDBTeam.CreateContainerReturns(fakeCreatingContainer, nil)
+			fakeDBWorker.CreateContainerReturns(fakeCreatingContainer, nil)
 			fakeLockFactory.AcquireReturns(new(lockfakes.FakeLock), true, nil)
 		})
 
@@ -278,7 +278,7 @@
 
 		Context("when container exists in database in creating state", func() {
 			BeforeEach(func() {
-				fakeDBTeam.FindContainerOnWorkerReturns(fakeCreatingContainer, nil, nil)
+				fakeDBWorker.FindContainerOnWorkerReturns(fakeCreatingContainer, nil, nil)
 			})
 
 			Context("when container exists in garden", func() {
@@ -358,7 +358,7 @@
 
 		Context("when container exists in database in created state", func() {
 			BeforeEach(func() {
-				fakeDBTeam.FindContainerOnWorkerReturns(nil, fakeCreatedContainer, nil)
+				fakeDBWorker.FindContainerOnWorkerReturns(nil, fakeCreatedContainer, nil)
 			})
 
 			Context("when container exists in garden", func() {
@@ -387,7 +387,7 @@
 
 		Context("when container does not exist in database", func() {
 			BeforeEach(func() {
-				fakeDBTeam.FindContainerOnWorkerReturns(nil, nil, nil)
+				fakeDBWorker.FindContainerOnWorkerReturns(nil, nil, nil)
 			})
 
 			Context("when the certs volume does not exist on the worker", func() {
@@ -434,7 +434,7 @@
 			})
 
 			It("creates container in database", func() {
-				Expect(fakeDBTeam.CreateContainerCallCount()).To(Equal(1))
+				Expect(fakeDBWorker.CreateContainerCallCount()).To(Equal(1))
 			})
 
 			It("acquires lock", func() {
@@ -932,30 +932,6 @@
 				})
 			})
 
-<<<<<<< HEAD
-	Describe("FindOrCreateContainer", func() {
-		BeforeEach(func() {
-			fakeDBWorker.CreateContainerReturns(fakeCreatingContainer, nil)
-			fakeLockFactory.AcquireReturns(new(lockfakes.FakeLock), true, nil)
-		})
-
-		JustBeforeEach(func() {
-			findOrCreateContainer, findOrCreateErr = containerProvider.FindOrCreateContainer(
-				ctx,
-				logger,
-				fakeContainerOwner,
-				fakeImageFetchingDelegate,
-				containerMetadata,
-				containerSpec,
-				resourceTypes,
-			)
-		})
-
-		Context("when container exists in database in creating state", func() {
-			BeforeEach(func() {
-				fakeDBWorker.FindContainerOnWorkerReturns(fakeCreatingContainer, nil, nil)
-			})
-=======
 			Context("when getting image fails", func() {
 				BeforeEach(func() {
 					fakeImageFactory.GetImageReturns(nil, disasterErr)
@@ -964,21 +940,14 @@
 				It("returns an error", func() {
 					Expect(findOrCreateErr).To(Equal(disasterErr))
 				})
->>>>>>> aaca7b86
 
 				It("does not create container in database", func() {
-					Expect(fakeDBTeam.CreateContainerCallCount()).To(Equal(0))
-				})
-
-<<<<<<< HEAD
-		Context("when container exists in database in created state", func() {
-			BeforeEach(func() {
-				fakeDBWorker.FindContainerOnWorkerReturns(nil, fakeCreatedContainer, nil)
-=======
+					Expect(fakeDBWorker.CreateContainerCallCount()).To(Equal(0))
+				})
+
 				It("does not create container in garden", func() {
 					Expect(fakeGardenClient.CreateCallCount()).To(Equal(0))
 				})
->>>>>>> aaca7b86
 			})
 
 			Context("when failing to create container in garden", func() {
@@ -986,15 +955,6 @@
 					fakeGardenClient.CreateReturns(nil, disasterErr)
 				})
 
-<<<<<<< HEAD
-		Context("when container does not exist in database", func() {
-			BeforeEach(func() {
-				fakeDBWorker.FindContainerOnWorkerReturns(nil, nil, nil)
-			})
-
-			ItHandlesNonExistentContainer(func() int {
-				return fakeDBWorker.CreateContainerCallCount()
-=======
 				It("returns an error", func() {
 					Expect(findOrCreateErr).To(Equal(disasterErr))
 				})
@@ -1006,7 +966,6 @@
 				It("marks the container as failed", func() {
 					Expect(fakeCreatingContainer.FailedCallCount()).To(Equal(1))
 				})
->>>>>>> aaca7b86
 			})
 		})
 	})
